--- conflicted
+++ resolved
@@ -150,8 +150,6 @@
 	if player, ok := c.players[guildID]; ok {
 		return player
 	}
-<<<<<<< HEAD
-=======
 	node := c.Node(name)
 	if node == nil {
 		node = c.BestNode()
@@ -159,7 +157,6 @@
 	if node == nil {
 		panic("no node available")
 	}
->>>>>>> 34d98841
 
 	player := NewPlayer(c, node, guildID)
 	c.ForPlugins(func(plugin Plugin) {
